/*
 * Copyright 2016-2017 Doug Goldstein <cardoe@cardoe.com>
 *
 * Licensed under the Apache License, Version 2.0 <LICENSE-APACHE or
 * http://www.apache.org/licenses/LICENSE-2.0> or the MIT license
 * <LICENSE-MIT or http://opensource.org/licenses/MIT>, at your
 * option. This file may not be copied, modified, or distributed
 * except according to those terms.
 */

extern crate anyhow;
extern crate cargo;
extern crate git2;
extern crate itertools;
extern crate lazy_static;
extern crate md5;
extern crate regex;
extern crate structopt;

use anyhow::{anyhow, Context as _};
use cargo::core::registry::PackageRegistry;
use cargo::core::resolver::features::HasDevUnits;
use cargo::core::resolver::CliFeatures;
use cargo::core::source::GitReference;
use cargo::core::{Package, PackageSet, Resolve, Workspace};
use cargo::ops;
use cargo::util::{important_paths, CargoResult};
use cargo::{CliResult, Config};
use itertools::Itertools;
use std::default::Default;
use std::env;
use std::fs::OpenOptions;
use std::io::Write;
use std::path::{Path, PathBuf};
use structopt::clap::AppSettings;
use structopt::StructOpt;

mod git;
mod license;

const CRATES_IO_URL: &str = "crates.io";

/// Represents the package we are trying to generate a recipe for
struct PackageInfo<'cfg> {
    cfg: &'cfg Config,
    current_manifest: PathBuf,
    ws: Workspace<'cfg>,
}

impl<'cfg> PackageInfo<'cfg> {
    /// creates our package info from the config and the `manifest_path`,
    /// which may not be provided
    fn new(config: &Config, manifest_path: Option<String>) -> CargoResult<PackageInfo> {
        let manifest_path = manifest_path.map_or_else(|| config.cwd().to_path_buf(), PathBuf::from);
        let root = important_paths::find_root_manifest_for_wd(&manifest_path)?;
        let ws = Workspace::new(&root, config)?;
        Ok(PackageInfo {
            cfg: config,
            current_manifest: root,
            ws,
        })
    }

    /// provides the current package we are working with
    fn package(&self) -> CargoResult<&Package> {
        self.ws.current()
    }

    /// Generates a package registry by using the Cargo.lock or
    /// creating one as necessary
    fn registry(&self) -> CargoResult<PackageRegistry<'cfg>> {
        let mut registry = PackageRegistry::new(self.cfg)?;
        let package = self.package()?;
        registry.add_sources(vec![package.package_id().source_id()])?;
        Ok(registry)
    }

    /// Resolve the packages necessary for the workspace
    fn resolve(&self) -> CargoResult<(PackageSet<'cfg>, Resolve)> {
        // build up our registry
        let mut registry = self.registry()?;

        // resolve our dependencies
        let (packages, resolve) = ops::resolve_ws(&self.ws)?;

        // resolve with all features set so we ensure we get all of the depends downloaded
        let resolve = ops::resolve_with_previous(
            &mut registry,
            &self.ws,
            /* resolve it all */
            &CliFeatures::new_all(true),
            HasDevUnits::No,
            /* previous */
            Some(&resolve),
            /* don't avoid any */
            None,
            /* specs */
            &[],
            /* warn? */
            true,
        )?;

        Ok((packages, resolve))
    }

    /// packages that are part of a workspace are a sub directory from the
    /// top level which we need to record, this provides us with that
    /// relative directory
    fn rel_dir(&self) -> CargoResult<PathBuf> {
        // this is the top level of the workspace
        let root = self.ws.root().to_path_buf();
        // path where our current package's Cargo.toml lives
        let cwd = self.current_manifest.parent().ok_or_else(|| {
            anyhow!(
                "Could not get parent of directory '{}'",
                self.current_manifest.display()
            )
        })?;

<<<<<<< HEAD
        Ok(cwd
            .strip_prefix(&root)
            .map(|p| p.to_path_buf())
            .context("Unable to if Cargo.toml is in a sub directory")?)
=======
        cwd.strip_prefix(&root)
            .map(Path::to_path_buf)
            .chain_err(|| anyhow!("Unable to if Cargo.toml is in a sub directory"))
>>>>>>> 36886ea8
    }
}

#[derive(StructOpt, Debug)]
struct Args {
    /// Silence all output
    #[structopt(short = "q")]
    quiet: bool,

    /// Verbose mode (-v, -vv, -vvv, etc.)
    #[structopt(short = "v", parse(from_occurrences))]
    verbose: usize,

    /// Reproducible mode: Output exact git references for git projects
    #[structopt(short = "R")]
    reproducible: bool,
}

#[derive(StructOpt, Debug)]
#[structopt(
    name = "cargo-bitbake",
    bin_name = "cargo",
    author,
    about = "Generates a BitBake recipe for a given Cargo project",
    global_settings(&[AppSettings::ColoredHelp])
)]
enum Opt {
    /// Generates a BitBake recipe for a given Cargo project
    #[structopt(name = "bitbake")]
    Bitbake(Args),
}

fn main() {
    let mut config = Config::default().unwrap();
    let Opt::Bitbake(opt) = Opt::from_args();
    let result = real_main(opt, &mut config);
    if let Err(e) = result {
        cargo::exit_with_error(e, &mut *config.shell());
    }
}

fn real_main(options: Args, config: &mut Config) -> CliResult {
    config.configure(
        options.verbose as u32,
        options.quiet,
        /* color */
        None,
        /* frozen */
        false,
        /* locked */
        false,
        /* offline */
        false,
        /* target dir */
        &None,
        /* unstable flags */
        &[],
        /* CLI config */
        &[],
    )?;

    // Build up data about the package we are attempting to generate a recipe for
    let md = PackageInfo::new(config, None)?;

    // Our current package
    let package = md.package()?;
    let crate_root = package
        .manifest_path()
        .parent()
        .expect("Cargo.toml must have a parent");

    if package.name().contains('_') {
        println!("Package name contains an underscore");
    }

    // Resolve all dependencies (generate or use Cargo.lock as necessary)
    let resolve = md.resolve()?;

    // build the crate URIs
    let mut src_uri_extras = vec![];
    let mut src_uris = resolve
        .1
        .iter()
        .filter_map(|pkg| {
            // get the source info for this package
            let src_id = pkg.source_id();
            if pkg.name() == package.name() {
                None
            } else if src_id.is_registry() {
                // this package appears in a crate registry
                Some(format!(
                    "    crate://{}/{}/{} \\\n",
                    CRATES_IO_URL,
                    pkg.name(),
                    pkg.version()
                ))
            } else if src_id.is_path() {
                // we don't want to spit out path based
                // entries since they're within the crate
                // we are packaging
                None
            } else if src_id.is_git() {
                // Just use the default download method for git repositories
                // found in the source URIs, since cargo currently cannot
                // initialize submodules for git dependencies anyway.
                let url = git::git_to_yocto_git_url(
                    src_id.url().as_str(),
                    Some(pkg.name().as_str()),
                    git::GitPrefix::default(),
                );

                // save revision
                src_uri_extras.push(format!("SRCREV_FORMAT .= \"_{}\"", pkg.name()));

                let precise = if options.reproducible {
                    src_id.precise()
                } else {
                    None
                };

                let rev = if let Some(precise) = precise {
                    precise
                } else {
                    match *src_id.git_reference()? {
<<<<<<< HEAD
                        GitReference::Tag(ref s) => s.to_owned(),
                        GitReference::Rev(ref s) => {
                            if s.len() != 40 {
                                // avoid reduced hashes
=======
                        GitReference::Tag(ref s) => s,
                        GitReference::Rev(ref s) => {
                            if s.len() == 40 {
                                // avoid reduced hashes
                                s
                            } else {
>>>>>>> 36886ea8
                                let precise = src_id.precise();
                                if let Some(p) = precise {
                                    p
                                } else {
                                    panic!("cannot find rev in correct format!");
                                }
                            }
                        }
                        GitReference::Branch(ref s) => {
                            if s == "master" {
                                "${AUTOREV}"
                            } else {
                                s
                            }
                        }
                        GitReference::DefaultBranch => "${AUTOREV}",
                    }
                };

                src_uri_extras.push(format!("SRCREV_{} = \"{}\"", pkg.name(), rev));
                // instruct Cargo where to find this
                src_uri_extras.push(format!(
                    "EXTRA_OECARGO_PATHS += \"${{WORKDIR}}/{}\"",
                    pkg.name()
                ));

                Some(format!("    {} \\\n", url))
            } else {
                Some(format!("    {} \\\n", src_id.url()))
            }
        })
        .collect::<Vec<String>>();

    // sort the crate list
    src_uris.sort();

    // root package metadata
    let metadata = package.manifest().metadata();

    // package description is used as BitBake summary
    let summary = metadata.description.as_ref().map_or_else(
        || {
            println!("No package.description set in your Cargo.toml, using package.name");
            package.name()
        },
        |s| cargo::util::interning::InternedString::new(&s.trim().replace("\n", " \\\n")),
    );

    // package homepage (or source code location)
    let homepage = metadata
        .homepage
        .as_ref()
        .map_or_else(
            || {
                println!("No package.homepage set in your Cargo.toml, trying package.repository");
                metadata
                    .repository
                    .as_ref()
                    .ok_or_else(|| anyhow!("No package.repository set in your Cargo.toml"))
            },
            Ok,
        )?
        .trim();

    // package license
    let license = metadata.license.as_ref().map_or_else(
        || {
            println!("No package.license set in your Cargo.toml, trying package.license_file");
            metadata.license_file.as_ref().map_or_else(
                || {
                    println!("No package.license_file set in your Cargo.toml");
                    println!("Assuming {} license", license::CLOSED_LICENSE);
                    license::CLOSED_LICENSE
                },
                String::as_str,
            )
        },
        String::as_str,
    );

    // compute the relative directory into the repo our Cargo.toml is at
    let rel_dir = md.rel_dir()?;

    // license files for the package
    let mut lic_files = vec![];
    let licenses: Vec<&str> = license.split('/').collect();
    let single_license = licenses.len() == 1;
    for lic in licenses {
        lic_files.push(format!(
            "    {}",
            license::file(crate_root, &rel_dir, lic, single_license)
        ));
    }

    // license data in Yocto fmt
    let license = license.split('/').map(str::trim).join(" | ");

    // attempt to figure out the git repo for this project
    let project_repo = git::ProjectRepo::new(config).unwrap_or_else(|e| {
        println!("{}", e);
        Default::default()
    });

    // if this is not a tag we need to include some data about the version in PV so that
    // the sstate cache remains valid
    let git_srcpv = if !project_repo.tag && project_repo.rev.len() > 10 {
        // we should be using ${SRCPV} here but due to a bitbake bug we cannot. see:
        // https://github.com/meta-rust/meta-rust/issues/136
        format!("PV:append = \".AUTOINC+{}\"", &project_repo.rev[..10])
    } else {
        // its a tag so nothing needed
        "".into()
    };

    // build up the path
    let recipe_path = PathBuf::from(format!("{}_{}.bb", package.name(), package.version()));

    // Open the file where we'll write the BitBake recipe
    let mut file = OpenOptions::new()
        .write(true)
        .create(true)
        .truncate(true)
        .open(&recipe_path)
        // CliResult accepts only failure::Error, not failure::Context
        .map_err(|e| anyhow!("Unable to open bitbake recipe file with: {}", e))?;

    // write the contents out
    write!(
        file,
        include_str!("bitbake.template"),
        name = package.name(),
        version = package.version(),
        summary = summary,
        homepage = homepage,
        license = license,
        lic_files = lic_files.join(""),
        src_uri = src_uris.join(""),
        src_uri_extras = src_uri_extras.join("\n"),
        project_rel_dir = rel_dir.display(),
        project_src_uri = project_repo.uri,
        project_src_rev = project_repo.rev,
        git_srcpv = git_srcpv,
        cargo_bitbake_ver = env!("CARGO_PKG_VERSION"),
    )
    .map_err(|e| anyhow!("Unable to write to bitbake recipe file with: {}", e))?;

    println!("Wrote: {}", recipe_path.display());

    Ok(())
}<|MERGE_RESOLUTION|>--- conflicted
+++ resolved
@@ -117,16 +117,9 @@
             )
         })?;
 
-<<<<<<< HEAD
-        Ok(cwd
-            .strip_prefix(&root)
-            .map(|p| p.to_path_buf())
-            .context("Unable to if Cargo.toml is in a sub directory")?)
-=======
         cwd.strip_prefix(&root)
             .map(Path::to_path_buf)
-            .chain_err(|| anyhow!("Unable to if Cargo.toml is in a sub directory"))
->>>>>>> 36886ea8
+            .context("Unable to if Cargo.toml is in a sub directory")
     }
 }
 
@@ -251,19 +244,12 @@
                     precise
                 } else {
                     match *src_id.git_reference()? {
-<<<<<<< HEAD
-                        GitReference::Tag(ref s) => s.to_owned(),
-                        GitReference::Rev(ref s) => {
-                            if s.len() != 40 {
-                                // avoid reduced hashes
-=======
                         GitReference::Tag(ref s) => s,
                         GitReference::Rev(ref s) => {
                             if s.len() == 40 {
                                 // avoid reduced hashes
                                 s
                             } else {
->>>>>>> 36886ea8
                                 let precise = src_id.precise();
                                 if let Some(p) = precise {
                                     p
